--- conflicted
+++ resolved
@@ -1,6 +1,5 @@
 - title: Quick Start
   items:
-<<<<<<< HEAD
     - id: installation
       title: Installation
     - id: hello-world
@@ -11,84 +10,4 @@
       title: JSX In Depth
     - id: react-without-jsx
       title: React Without JSX
-=======
-  - id: getting-started
-    title: Getting Started
-  - id: thinking-in-react
-    title: Thinking in React
-- title: Community Resources
-  items:
-  - id: conferences
-    title: Conferences
-  - id: videos
-    title: Videos
-  - id: complementary-tools
-    title: Complementary Tools
-    href: https://github.com/facebook/react/wiki/Complementary-Tools
-  - id: examples
-    title: Examples
-    href: https://github.com/facebook/react/wiki/Examples
-- title: Guides
-  items:
-  - id: why-react
-    title: Why React?
-  - id: displaying-data
-    title: Displaying Data
-    subitems:
-    - id: jsx-in-depth
-      title: JSX in Depth
-    - id: jsx-spread
-      title: JSX Spread Attributes
-    - id: jsx-gotchas
-      title: JSX Gotchas
-  - id: interactivity-and-dynamic-uis
-    title: Interactivity and Dynamic UIs
-  - id: multiple-components
-    title: Multiple Components
-  - id: reusable-components
-    title: Reusable Components
-  - id: transferring-props
-    title: Transferring Props
-  - id: forms
-    title: Forms
-  - id: working-with-the-browser
-    title: Working With the Browser
-    subitems:
-    - id: more-about-refs
-      title: Refs to Components
-  - id: tooling-integration
-    title: Tooling Integration
-    subitems:
-    - id: language-tooling
-      title: Language Tooling
-    - id: package-management
-      title: Package Management
-    - id: environments
-      title: Server-side Environments
-  - id: addons
-    title: Add-Ons
-    subitems:
-    - id: animation
-      title: Animation
-    - id: two-way-binding-helpers
-      title: Two-Way Binding Helpers
-    - id: test-utils
-      title: Test Utilities
-    - id: clone-with-props
-      title: Cloning Elements
-    - id: create-fragment
-      title: Keyed Fragments
-    - id: update
-      title: Immutability Helpers
-    - id: pure-render-mixin
-      title: PureRenderMixin
-    - id: perf
-      title: Performance Tools
-    - id: shallow-compare
-      title: Shallow Compare
-  - id: advanced-performance
-    title: Advanced Performance
-  - id: context
-    title: Context
->>>>>>> d94cf416
 - title: Reference