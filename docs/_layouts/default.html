{% if page.excerpt %}
{% assign type = 'article' %}
{% assign sectionTitle = 'React Blog' %}
{% assign description = page.excerpt | remove: '<p>' | remove: '</p>' %}
{% else %}
{% assign type = 'website' %}
{% assign sectionTitle = 'React' %}
{% assign description = 'A JavaScript library for building user interfaces' %}
{% endif %}
{% assign title = page.title | append: ' - ' | append: sectionTitle %}
<!DOCTYPE html>
<!--[if IE]><![endif]-->
<html>
<head>
  <meta charset="utf-8">
  <meta http-equiv="X-UA-Compatible" content="IE=edge,chrome=1">
  <title>{{ title }}</title>
  <meta name="viewport" content="width=device-width, initial-scale=1">
  <meta property="og:title" content="{{ title }}">
  <meta property="og:type" content="{{ type }}">
  <meta property="og:url" content="https://facebook.github.io/react{{ page.url }}">
  <meta property="og:image" content="https://facebook.github.io/react/img/logo_og.png">
  <meta property="og:description" content="{{ description }}">
  <meta property="fb:app_id" content="623268441017527">

  <link rel="shortcut icon" href="/react/favicon.ico">
  <link rel="alternate" type="application/rss+xml" title="{{ site.name }}" href="{{ site.url }}{{ site.baseurl }}/feed.xml">

  <link rel="stylesheet" href="https://cdn.jsdelivr.net/docsearch.js/1/docsearch.min.css" />
  <link rel="stylesheet" href="/react/css/syntax.css">
  <link rel="stylesheet" href="/react/css/codemirror.css">
  <link rel="stylesheet" href="/react/css/react.css">

  <script src="//use.typekit.net/vqa1hcx.js"></script>
  <script>try{Typekit.load();}catch(e){}</script>

  <!--[if lte IE 8]>
  <script src="/react/js/html5shiv.min.js"></script>
  <script src="/react/js/es5-shim.min.js"></script>
  <script src="/react/js/es5-sham.min.js"></script>
  <![endif]-->
  <script type="text/javascript" src="https://cdn.jsdelivr.net/docsearch.js/1/docsearch.min.js"></script>
  <script src="/react/js/codemirror.js"></script>
  <script src="/react/js/javascript.js"></script>
  <script src="/react/js/xml.js"></script>
  <script src="/react/js/jsx.js"></script>
  <script src="/react/js/react.js"></script>
  <script src="/react/js/react-dom.js"></script>
  <script src="/react/js/babel.min.js"></script>
  <script src="/react/js/live_editor.js"></script>
</head>
<body>

  <div class="container">

    <div class="nav-main">
      <div class="wrap">
        <a class="nav-home" href="/react/index.html">
          <img class="nav-logo" src="/react/img/logo.svg" width="36" height="36">
          React
        </a>
<<<<<<< HEAD
        <ul class="nav-site nav-site-internal">
          <li><a href="/react/docs/installation.html"{% if page.sectionid == 'docs' or page.sectionid == 'tips' or page.sectionid == 'contributing' %} class="active"{% endif %}>Docs</a></li>
          <li><a href="/react/tutorial/tutorial.html"{% if page.sectionid == 'tutorial' %} class="active"{% endif %}>Tutorial</a></li>
          <li><a href="/react/community/support.html"{% if page.sectionid == 'community' %} class="active"{% endif %}>Community</a></li>
          <li><a href="/react/blog/"{% if page.sectionid == 'blog' %} class="active"{% endif %}>Blog</a></li>
          <li>
            <input id="algolia-doc-search" type="text" placeholder="Search docs..." />
          </li>
        </ul>
=======
        <div class="nav-lists">
          <ul class="nav-site nav-site-internal">
            <li><a href="/react/docs/installation.html"{% if page.sectionid == 'docs' or page.sectionid == 'tips' or page.sectionid == 'contributing' %} class="active"{% endif %}>Docs</a></li>
            <li><a href="/react/community/support.html"{% if page.sectionid == 'community' %} class="active"{% endif %}>Community</a></li>
            <li><a href="/react/blog/"{% if page.sectionid == 'blog' %} class="active"{% endif %}>Blog</a></li>
            <li class="nav-site-search">
              <input id="algolia-doc-search" type="text" placeholder="Search docs..." />
            </li>
          </ul>
>>>>>>> b8a7163c

          <ul class="nav-site nav-site-external">
            <li><a href="https://github.com/facebook/react">GitHub</a></li>
            <li><a href="https://facebook.github.io/react-native/">React Native</a></li>
          </ul>
        </div>
      </div>
    </div>

    {% if page.id == 'home' %}
    <div class="hero">
      <div class="wrap">
        <div class="text"><strong>React</strong></div>
        <div class="minitext">
          A JavaScript library for building user interfaces
        </div>

        <div class="buttons-unit">
          <!-- TODO: pick one call to action? -->
          <a href="/react/docs/installation.html" class="button">Get Started</a>
          <a href="/react/docs/tutorial.html" class="button">Take the Tutorial</a>
        </div>
      </div>
    </div>
    {% endif %}

    {{ content }}
    <footer class="nav-footer">
      <section class="sitemap">
        <a href="/react/" class="nav-home">
        </a>
        <div>
          <h5><a href="/react/docs/">Docs</a></h5>
          <a href="/react/docs/installation.html">Getting Started</a>
          <a href="/react/docs/tutorial.html">Tutorial</a>
          <a href="/react/docs/thinking-in-react.html">Thinking in React</a>
          <a href="https://github.com/facebook/react/wiki/Examples" target="_blank">Examples</a>
        </div>
        <div>
          <h5><a href="/react/community/support.html">Community</a></h5>
          <a href="http://stackoverflow.com/questions/tagged/reactjs" target="_blank">Stack Overflow</a>
          <a href="https://discuss.reactjs.org/" target="_blank">Discussion Forum</a>
          <a href="https://www.facebook.com/react" target="_blank">Facebook</a>
          <a href="https://twitter.com/reactjs" target="_blank">Twitter</a>
          <a href="irc://chat.freenode.net/reactjs" target="_blank">Chat</a>
        </div>
        <div>
          <h5><a href="/react/community/support.html">Resources</a></h5>
          <a href="/react/community/conferences.html">Conferences</a>
          <a href="/react/community/videos.html">Videos</a>
          <a href="https://github.com/facebook/react/wiki/Complementary-Tools" target="_blank">Complementary Tools</a>
        </div>
        <div>
          <h5>More</h5>
          <a href="/react/blog/">Blog</a>
          <a href="https://github.com/facebook/react" target="_blank">GitHub</a>
          <a href="http://facebook.github.io/react-native/" target="_blank">React Native</a>
          <a href="/react/acknowledgements.html">Acknowledgements</a>
        </div>
      </section>
      <a href="https://code.facebook.com/projects/" target="_blank" class="fbOpenSource">
        <img src="/react/img/oss_logo.png" alt="Facebook Open Source" width="170" height="45"/>
      </a>
      <section class="copyright">
        Copyright © {{ site.time | date: '%Y' }} Facebook Inc.
      </section>

  </div>
  <div id="fb-root"></div>

  <script>
    (function(i,s,o,g,r,a,m){i['GoogleAnalyticsObject']=r;i[r]=i[r]||function(){
    (i[r].q=i[r].q||[]).push(arguments)},i[r].l=1*new Date();a=s.createElement(o),
    m=s.getElementsByTagName(o)[0];a.async=1;a.src=g;m.parentNode.insertBefore(a,m)
    })(window,document,'script','//www.google-analytics.com/analytics.js','ga');
    ga('create', 'UA-41298772-1', 'facebook.github.io');
    ga('send', 'pageview');

    !function(d,s,id){var js,fjs=d.getElementsByTagName(s)[0];if(!d.getElementById(id)){js=d.createElement(s);js.id=id;js.src="https://platform.twitter.com/widgets.js";fjs.parentNode.insertBefore(js,fjs);}}(document,"script","twitter-wjs");

    (function(d, s, id) {
      var js, fjs = d.getElementsByTagName(s)[0];
      if (d.getElementById(id)) return;
      js = d.createElement(s); js.id = id;
      js.src = "//connect.facebook.net/en_US/sdk.js#xfbml=1&version=v2.6&appId=623268441017527";
      fjs.parentNode.insertBefore(js, fjs);
    }(document, 'script', 'facebook-jssdk'));

    docsearch({
      apiKey: '36221914cce388c46d0420343e0bb32e',
      indexName: 'react',
      inputSelector: '#algolia-doc-search'
    });
  </script>
</body>
</html><|MERGE_RESOLUTION|>--- conflicted
+++ resolved
@@ -59,28 +59,16 @@
           <img class="nav-logo" src="/react/img/logo.svg" width="36" height="36">
           React
         </a>
-<<<<<<< HEAD
-        <ul class="nav-site nav-site-internal">
-          <li><a href="/react/docs/installation.html"{% if page.sectionid == 'docs' or page.sectionid == 'tips' or page.sectionid == 'contributing' %} class="active"{% endif %}>Docs</a></li>
-          <li><a href="/react/tutorial/tutorial.html"{% if page.sectionid == 'tutorial' %} class="active"{% endif %}>Tutorial</a></li>
-          <li><a href="/react/community/support.html"{% if page.sectionid == 'community' %} class="active"{% endif %}>Community</a></li>
-          <li><a href="/react/blog/"{% if page.sectionid == 'blog' %} class="active"{% endif %}>Blog</a></li>
-          <li>
-            <input id="algolia-doc-search" type="text" placeholder="Search docs..." />
-          </li>
-        </ul>
-=======
         <div class="nav-lists">
           <ul class="nav-site nav-site-internal">
             <li><a href="/react/docs/installation.html"{% if page.sectionid == 'docs' or page.sectionid == 'tips' or page.sectionid == 'contributing' %} class="active"{% endif %}>Docs</a></li>
+            <li><a href="/react/tutorial/tutorial.html"{% if page.sectionid == 'tutorial' %} class="active"{% endif %}>Tutorial</a></li>
             <li><a href="/react/community/support.html"{% if page.sectionid == 'community' %} class="active"{% endif %}>Community</a></li>
             <li><a href="/react/blog/"{% if page.sectionid == 'blog' %} class="active"{% endif %}>Blog</a></li>
             <li class="nav-site-search">
               <input id="algolia-doc-search" type="text" placeholder="Search docs..." />
             </li>
           </ul>
->>>>>>> b8a7163c
-
           <ul class="nav-site nav-site-external">
             <li><a href="https://github.com/facebook/react">GitHub</a></li>
             <li><a href="https://facebook.github.io/react-native/">React Native</a></li>
